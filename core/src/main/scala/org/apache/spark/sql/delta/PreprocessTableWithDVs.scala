/*
 * Copyright (2021) The Delta Lake Project Authors.
 *
 * Licensed under the Apache License, Version 2.0 (the "License");
 * you may not use this file except in compliance with the License.
 * You may obtain a copy of the License at
 *
 * http://www.apache.org/licenses/LICENSE-2.0
 *
 * Unless required by applicable law or agreed to in writing, software
 * distributed under the License is distributed on an "AS IS" BASIS,
 * WITHOUT WARRANTIES OR CONDITIONS OF ANY KIND, either express or implied.
 * See the License for the specific language governing permissions and
 * limitations under the License.
 */

package org.apache.spark.sql.delta

import java.net.URI

import org.apache.spark.sql.delta.{RowIndexFilter, RowIndexFilterType}
import org.apache.spark.sql.delta.DeltaParquetFileFormat._
import org.apache.spark.sql.delta.commands.DeletionVectorUtils.deletionVectorsReadable
import org.apache.spark.sql.delta.files.{TahoeFileIndex, TahoeLogFileIndex}
import org.apache.spark.sql.delta.util.DeltaFileOperations.absolutePath

import org.apache.spark.broadcast.Broadcast
import org.apache.spark.sql.{Column, SparkSession}
import org.apache.spark.sql.catalyst.expressions.AttributeReference
import org.apache.spark.sql.catalyst.expressions.Literal.TrueLiteral
import org.apache.spark.sql.catalyst.plans.logical.{Filter, LogicalPlan, Project}
import org.apache.spark.sql.catalyst.rules.Rule
import org.apache.spark.sql.execution.datasources.{HadoopFsRelation, LogicalRelation}
import org.apache.spark.sql.types.StructType
import org.apache.spark.util.SerializableConfiguration

/**
 * Plan transformer to inject a filter that removes the rows marked as deleted according to
 * deletion vectors. For tables with no deletion vectors, this transformation has no effect.
 *
 * It modifies for plan for tables with deletion vectors as follows:
 * Before rule: <Parent Node> -> Delta Scan (key, value).
 *   - Here we are reading `key`, `value`` columns from the Delta table
 * After rule:
 *   <Parent Node> ->
 *     Project(key, value) ->
 *       Filter (udf(__skip_row == 0) ->
 *         Delta Scan (key, value, __skip_row)
 *   - Here we insert a new column `__skip_row` in Delta scan. This value is populated by the
 *     Parquet reader using the DV corresponding to the Parquet file read
 *     (See [[DeltaParquetFileFormat]]) and it contains 0 if we want to keep the row.
 *     The scan created also disables Parquet file splitting and filter pushdowns, because
 *     in order to generate the __skip_row, we need to read the rows in a file consecutively
 *     to generate the row index. This is a cost we need to pay until we upgrade to latest
 *     Apache Spark which contains Parquet reader changes that automatically generate the
 *     row_index irrespective of the file splitting and filter pushdowns.
 *   - The scan created also contains a broadcast variable of Parquet File -> DV File map.
 *     The Parquet reader created uses this map to find the DV file corresponding to the data file.
 *   - Filter created filters out rows with __skip_row equals to 0
 *   - And at the end we have a Project to keep the plan node output same as before the rule is
 *     applied.
 */
trait PreprocessTableWithDVs extends SubqueryTransformerHelper {
  def preprocessTablesWithDVs(plan: LogicalPlan): LogicalPlan = {
    transformWithSubqueries(plan) {
      case ScanWithDeletionVectors(dvScan) => dvScan
    }
  }
}

object ScanWithDeletionVectors {
  def unapply(a: LogicalRelation): Option[LogicalPlan] = a match {
    case scan @ LogicalRelation(
            relation @ HadoopFsRelation(
            index: TahoeFileIndex, _, _, _, format: DeltaParquetFileFormat, _), _, _, _) =>
      dvEnabledScanFor(scan, relation, format, index)
    case _ => None
  }

  def dvEnabledScanFor(
      scan: LogicalRelation,
      hadoopRelation: HadoopFsRelation,
      fileFormat: DeltaParquetFileFormat,
      index: TahoeFileIndex): Option[LogicalPlan] = {
    // If the table has no DVs enabled, no change needed
    if (!deletionVectorsReadable(index.protocol, index.metadata)) return None

    require(!index.isInstanceOf[TahoeLogFileIndex],
      "Cannot work with a non-pinned table snapshot of the TahoeFileIndex")

    // If the table has no DVs enabled, no change needed
    if (!deletionVectorsReadable(index.protocol, index.metadata)) return None

    // See if the relation is already modified to include DV reads as part of
    // a previous invocation of this rule on this table
    if (fileFormat.hasDeletionVectorMap()) return None

    // See if any files actually have a DV
    val spark = SparkSession.getActiveSession.get
    val filePathToDVBroadcastMap = createBroadcastDVMap(spark, index)
    if (filePathToDVBroadcastMap.value.isEmpty) return None

    // Get the list of columns in the output of the `LogicalRelation` we are
    // trying to modify. At the end of the plan, we need to return a
    // `LogicalRelation` that has the same output as this `LogicalRelation`
    val planOutput = scan.output

    val newScan = createScanWithSkipRowColumn(
      spark, scan, fileFormat, index, filePathToDVBroadcastMap, hadoopRelation)

    // On top of the scan add a filter that filters out the rows which have
    // skip row column value non-zero
    val rowIndexFilter = createRowIndexFilterNode(newScan)

    // Now add a project on top of the row index filter node to
    // remove the skip row column
    Some(Project(planOutput, rowIndexFilter))
  }
  /**
   * Helper method that creates a new `LogicalRelation` for existing scan that outputs
   * an extra column which indicates whether the row needs to be skipped or not.
   */
  private def createScanWithSkipRowColumn(
      spark: SparkSession,
      inputScan: LogicalRelation,
      fileFormat: DeltaParquetFileFormat,
      tahoeFileIndex: TahoeFileIndex,
      filePathToDVBroadcastMap: Broadcast[Map[URI, DeletionVectorDescriptorWithFilterType]],
      hadoopFsRelation: HadoopFsRelation): LogicalRelation = {
    // Create a new `LogicalRelation` that has modified `DeltaFileFormat` and output with an extra
    // column to indicate whether to skip the row or not

    // Add a column for SKIP_ROW to the base output. Value of 0 means the row needs be kept, any
    // other values mean the row needs be skipped.
    val skipRowField = IS_ROW_DELETED_STRUCT_FIELD
    val newScanOutput = inputScan.output :+
      AttributeReference(skipRowField.name, skipRowField.dataType)()

    // Data schema and scan schema could be different. The scan schema may contain additional
    // columns such as `_metadata.file_path` (metadata columns) which are populated in Spark scan
    // operator after the data is read from the underlying file reader.
    val newDataSchema = hadoopFsRelation.dataSchema.add(skipRowField)

    val hadoopConfBroadcast = spark.sparkContext.broadcast(
      new SerializableConfiguration(tahoeFileIndex.deltaLog.newDeltaHadoopConf()))

    val newFileFormat = fileFormat.copyWithDVInfo(
      tahoeFileIndex.path.toString, filePathToDVBroadcastMap, hadoopConfBroadcast)
    val newRelation = hadoopFsRelation.copy(
      fileFormat = newFileFormat,
      dataSchema = newDataSchema)(hadoopFsRelation.sparkSession)

    // Create a new scan LogicalRelation
    inputScan.copy(relation = newRelation, output = newScanOutput)
  }

  private def createRowIndexFilterNode(newScan: LogicalRelation): Filter = {
    val skipRowColumnRefs = newScan.output.filter(_.name == IS_ROW_DELETED_COLUMN_NAME)
    require(skipRowColumnRefs.size == 1,
      s"Expected only one column with name=$IS_ROW_DELETED_COLUMN_NAME")
    val skipRowColumnRef = skipRowColumnRefs.head

    val keepRow = DeltaUDF.booleanFromByte( _ == RowIndexFilter.KEEP_ROW_VALUE)
      .asNondeterministic() // To avoid constant folding the filter based on stats.

    val filterExp = keepRow(new Column(skipRowColumnRef)).expr
    Filter(filterExp, newScan)
  }

  private def createBroadcastDVMap(
      spark: SparkSession,
<<<<<<< HEAD
      tahoeFileIndex: TahoeFileIndex
  ): Broadcast[Map[URI, DeletionVectorDescriptorWithFilterType]] = {
=======
      tahoeFileIndex: TahoeFileIndex)
    : Broadcast[Map[URI, DeletionVectorDescriptorWithFilterType]] = {
>>>>>>> 29dd9741
    val filterTypes = tahoeFileIndex.rowIndexFilters.getOrElse(Map.empty)

    // Given there is no way to find the final filters, just select all files in the
    // file index and create the DV map.
    val filesWithDVs = tahoeFileIndex
      .matchingFiles(partitionFilters = Seq(TrueLiteral), dataFilters = Seq(TrueLiteral))
      .filter(_.deletionVector != null)
    // Attach filter types to FileActions, so that later [[DeltaParquetFileFormat]] could pick it up
    // to decide which kind of rows should be filtered out. This info is necessary for reading CDC
    // rows that have been deleted (marked in DV), in which case marked rows must be kept rather
    // than filtered out. In such a case, the `filterTypes` map will be populated by [[CDCReader]]
    // to indicate IF_NOT_CONTAINED filter should be used. In other cases, `filterTypes` will be
    // empty, so we generate IF_CONTAINED as the default DV behavior.
    val filePathToDVMap = filesWithDVs.map { addFile =>
      val key = absolutePath(tahoeFileIndex.path.toString, addFile.path).toUri
      val filterType =
        filterTypes.getOrElse(addFile.path, RowIndexFilterType.IF_CONTAINED)
      val value =
        DeletionVectorDescriptorWithFilterType(addFile.deletionVector, filterType)
      key -> value
    }.toMap

    spark.sparkContext.broadcast(filePathToDVMap)
  }
}<|MERGE_RESOLUTION|>--- conflicted
+++ resolved
@@ -169,15 +169,10 @@
 
   private def createBroadcastDVMap(
       spark: SparkSession,
-<<<<<<< HEAD
       tahoeFileIndex: TahoeFileIndex
-  ): Broadcast[Map[URI, DeletionVectorDescriptorWithFilterType]] = {
-=======
-      tahoeFileIndex: TahoeFileIndex)
+  )
     : Broadcast[Map[URI, DeletionVectorDescriptorWithFilterType]] = {
->>>>>>> 29dd9741
     val filterTypes = tahoeFileIndex.rowIndexFilters.getOrElse(Map.empty)
-
     // Given there is no way to find the final filters, just select all files in the
     // file index and create the DV map.
     val filesWithDVs = tahoeFileIndex
